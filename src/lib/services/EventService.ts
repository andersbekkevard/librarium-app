/**
 * Event Service
 *
 * Handles business logic for event operations, including recent activity
 * transformation and event-related functionality.
 */

import { Timestamp } from "firebase/firestore";
import { EVENT_CONFIG } from "../constants/constants";
import { BRAND_COLORS, STATUS_COLORS } from "../design/colors";
import {
  createSystemError,
  createValidationError,
} from "../errors/error-handling";
<<<<<<< HEAD
import {
  ActivityItem,
  Book,
  BookComment,
  BookEvent,
  ReadingState,
  validateComment,
  validateCommentPage,
=======
import { 
  Book, 
  BookEvent, 
  ActivityItem, 
  BookComment, 
  BookReview,
  ReadingState,
  validateComment,
  validateCommentPage,
  validateReview
>>>>>>> 715cdd48
} from "../models/models";
import { firebaseBookRepository } from "../repositories/FirebaseBookRepository";
import { firebaseEventRepository } from "../repositories/FirebaseEventRepository";
import { ServiceResult } from "./types";

/**
 * Event service interface
 */
export interface IEventService {
  /**
   * Get recent events for a user
   */
  getRecentEvents(
    userId: string,
    limit?: number
  ): Promise<ServiceResult<BookEvent[]>>;

  /**
   * Get recent activity items for dashboard
   */
  getRecentActivityItems(
    userId: string,
    limit?: number
  ): Promise<ServiceResult<ActivityItem[]>>;

  /**
   * Log a new event
   */
  logEvent(
    userId: string,
    event: Omit<BookEvent, "id" | "userId" | "timestamp">
  ): Promise<ServiceResult<string>>;

  /**
   * Get events for a specific book
   */
  getBookEvents(
    userId: string,
    bookId: string
  ): Promise<ServiceResult<BookEvent[]>>;

  /**
   * Add a comment to a book
   */
  addComment(
    userId: string,
    bookId: string,
    comment: string,
    readingState: ReadingState,
    currentPage: number
  ): Promise<ServiceResult<string>>;

  /**
   * Get comments for a specific book
   */
  getBookComments(
    userId: string,
    bookId: string
  ): Promise<ServiceResult<BookComment[]>>;

  /**
   * Add a review for a finished book
   */
  addReview(
    userId: string,
    bookId: string,
    reviewText: string
  ): Promise<ServiceResult<string>>;

  /**
   * Update an existing review
   */
  updateReview(
    userId: string,
    bookId: string,
    reviewText: string
  ): Promise<ServiceResult<void>>;

  /**
   * Get review for a specific book
   */
  getBookReview(
    userId: string,
    bookId: string
  ): Promise<ServiceResult<BookReview | null>>;
}

/**
 * Event service implementation
 */
export class EventService implements IEventService {
  constructor(
    private eventRepository = firebaseEventRepository,
    private bookRepository = firebaseBookRepository
  ) {}

  /**
   * Get recent events for a user
   */
  async getRecentEvents(
    userId: string,
    limit: number = EVENT_CONFIG.RECENT_EVENTS_LIMIT
  ): Promise<ServiceResult<BookEvent[]>> {
    try {
      if (!userId) {
        return {
          success: false,
          error: createValidationError("User ID is required"),
        };
      }

      const result = await this.eventRepository.getRecentEvents(userId, limit);

      if (!result.success) {
        return {
          success: false,
          error: createSystemError(
            result.error || "Failed to fetch recent events"
          ),
        };
      }

      return {
        success: true,
        data: result.data || [],
      };
    } catch (error) {
      return {
        success: false,
        error: createSystemError("Failed to get recent events", error as Error),
      };
    }
  }

  /**
   * Get recent activity items for dashboard
   */
  async getRecentActivityItems(
    userId: string,
    limit: number = EVENT_CONFIG.USER_ACTIVITY_LIMIT
  ): Promise<ServiceResult<ActivityItem[]>> {
    try {
      if (!userId) {
        return {
          success: false,
          error: createValidationError("User ID is required"),
        };
      }

      // Get recent events
      const eventsResult = await this.getRecentEvents(userId, limit);
      if (!eventsResult.success || !eventsResult.data) {
        return {
          success: false,
          error:
            eventsResult.error || createSystemError("Failed to fetch events"),
        };
      }

      // Get book titles for events
      const bookIds = [
        ...new Set(eventsResult.data.map((event) => event.bookId)),
      ];
      const books = new Map<string, Book>();

      for (const bookId of bookIds) {
        const bookResult = await this.bookRepository.getBook(userId, bookId);
        if (bookResult.success && bookResult.data) {
          books.set(bookId, bookResult.data);
        }
      }

      // Transform events to activity items
      const activityItems: ActivityItem[] = eventsResult.data
        .map((event) =>
          this.transformEventToActivityItem(event, books.get(event.bookId))
        )
        .filter((item): item is ActivityItem => item !== null);

      return {
        success: true,
        data: activityItems,
      };
    } catch (error) {
      return {
        success: false,
        error: createSystemError(
          "Failed to get recent activity items",
          error as Error
        ),
      };
    }
  }

  /**
   * Log a new event
   */
  async logEvent(
    userId: string,
    event: Omit<BookEvent, "id" | "userId" | "timestamp">
  ): Promise<ServiceResult<string>> {
    try {
      if (!userId) {
        return {
          success: false,
          error: createValidationError("User ID is required"),
        };
      }

      if (!event.bookId) {
        return {
          success: false,
          error: createValidationError("Book ID is required"),
        };
      }

      const result = await this.eventRepository.logEvent(userId, event);

      if (!result.success) {
        return {
          success: false,
          error: createSystemError(result.error || "Failed to log event"),
        };
      }

      return {
        success: true,
        data: result.data || "",
      };
    } catch (error) {
      return {
        success: false,
        error: createSystemError("Failed to log event", error as Error),
      };
    }
  }

  /**
   * Get events for a specific book
   */
  async getBookEvents(
    userId: string,
    bookId: string
  ): Promise<ServiceResult<BookEvent[]>> {
    try {
      if (!userId) {
        return {
          success: false,
          error: createValidationError("User ID is required"),
        };
      }

      if (!bookId) {
        return {
          success: false,
          error: createValidationError("Book ID is required"),
        };
      }

      const result = await this.eventRepository.getBookEvents(userId, bookId);

      if (!result.success) {
        return {
          success: false,
          error: createSystemError(
            result.error || "Failed to fetch book events"
          ),
        };
      }

      return {
        success: true,
        data: result.data || [],
      };
    } catch (error) {
      return {
        success: false,
        error: createSystemError("Failed to get book events", error as Error),
      };
    }
  }

  /**
   * Add a comment to a book
   */
  async addComment(
    userId: string,
    bookId: string,
    comment: string,
    readingState: ReadingState,
    currentPage: number
  ): Promise<ServiceResult<string>> {
    try {
      // Validate inputs
      if (!userId) {
        return {
          success: false,
          error: createValidationError("User ID is required"),
        };
      }

      if (!bookId) {
        return {
          success: false,
          error: createValidationError("Book ID is required"),
        };
      }

      if (!validateComment(comment)) {
        return {
          success: false,
          error: createValidationError(
            "Comment must be between 1 and 2000 characters"
          ),
        };
      }

      // Get book to validate page number
      const bookResult = await this.bookRepository.getBook(userId, bookId);
      if (!bookResult.success || !bookResult.data) {
        return {
          success: false,
          error: createValidationError("Book not found"),
        };
      }

      const book = bookResult.data;
      if (!validateCommentPage(currentPage, book.progress.totalPages)) {
        return {
          success: false,
          error: createValidationError("Invalid page number"),
        };
      }

      // Create comment event
      const event: Omit<BookEvent, "id" | "userId" | "timestamp"> = {
        bookId,
        type: "comment",
        data: {
          comment: comment.trim(),
          commentState: readingState,
          commentPage: currentPage,
        },
      };

      const result = await this.logEvent(userId, event);

      if (!result.success) {
        return {
          success: false,
          error: createSystemError(
            typeof result.error === "string"
              ? result.error
              : "Failed to add comment"
          ),
        };
      }

      return {
        success: true,
        data: result.data || "",
      };
    } catch (error) {
      return {
        success: false,
        error: createSystemError("Failed to add comment", error as Error),
      };
    }
  }

  /**
   * Get comments for a specific book
   */
  async getBookComments(
    userId: string,
    bookId: string
  ): Promise<ServiceResult<BookComment[]>> {
    try {
      if (!userId) {
        return {
          success: false,
          error: createValidationError("User ID is required"),
        };
      }

      if (!bookId) {
        return {
          success: false,
          error: createValidationError("Book ID is required"),
        };
      }

      // Get all events for the book
      const eventsResult = await this.getBookEvents(userId, bookId);
      if (!eventsResult.success || !eventsResult.data) {
        return {
          success: false,
          error:
            eventsResult.error ||
            createSystemError("Failed to fetch book events"),
        };
      }

      // Filter comment events and transform to BookComment objects
      const commentEvents = eventsResult.data.filter(
        (event) => event.type === "comment"
      );
      const comments: BookComment[] = commentEvents
        .map((event) => this.transformEventToComment(event))
        .filter((comment): comment is BookComment => comment !== null)
        .sort((a, b) => b.timestamp.toMillis() - a.timestamp.toMillis()); // Sort newest first

      return {
        success: true,
        data: comments,
      };
    } catch (error) {
      return {
        success: false,
        error: createSystemError("Failed to get book comments", error as Error),
      };
    }
  }

  /**
   * Add a review for a finished book
   */
  async addReview(
    userId: string,
    bookId: string,
    reviewText: string
  ): Promise<ServiceResult<string>> {
    try {
      // Validate inputs
      if (!userId) {
        return {
          success: false,
          error: createValidationError("User ID is required"),
        };
      }

      if (!bookId) {
        return {
          success: false,
          error: createValidationError("Book ID is required"),
        };
      }

      if (!validateReview(reviewText)) {
        return {
          success: false,
          error: createValidationError("Review must be between 10 and 5000 characters"),
        };
      }

      // Get book to validate it's finished
      const bookResult = await this.bookRepository.getBook(userId, bookId);
      if (!bookResult.success || !bookResult.data) {
        return {
          success: false,
          error: createValidationError("Book not found"),
        };
      }

      const book = bookResult.data;
      if (book.state !== "finished") {
        return {
          success: false,
          error: createValidationError("Reviews can only be added to finished books"),
        };
      }

      // Check if review already exists
      const existingReviewResult = await this.getBookReview(userId, bookId);
      if (existingReviewResult.success && existingReviewResult.data) {
        return {
          success: false,
          error: createValidationError("A review already exists for this book. Use updateReview to modify it."),
        };
      }

      // Create review event
      const currentTime = Timestamp.now();
      const event: Omit<BookEvent, "id" | "userId" | "timestamp"> = {
        bookId,
        type: "review",
        data: {
          review: reviewText.trim(),
          reviewCreatedAt: currentTime,
          reviewUpdatedAt: currentTime,
        },
      };

      const result = await this.logEvent(userId, event);

      if (!result.success) {
        return {
          success: false,
          error: createSystemError(
            typeof result.error === 'string' ? result.error : "Failed to add review"
          ),
        };
      }

      return {
        success: true,
        data: result.data || "",
      };
    } catch (error) {
      return {
        success: false,
        error: createSystemError("Failed to add review", error as Error),
      };
    }
  }

  /**
   * Update an existing review
   */
  async updateReview(
    userId: string,
    bookId: string,
    reviewText: string
  ): Promise<ServiceResult<void>> {
    try {
      // Validate inputs
      if (!userId) {
        return {
          success: false,
          error: createValidationError("User ID is required"),
        };
      }

      if (!bookId) {
        return {
          success: false,
          error: createValidationError("Book ID is required"),
        };
      }

      if (!validateReview(reviewText)) {
        return {
          success: false,
          error: createValidationError("Review must be between 10 and 5000 characters"),
        };
      }

      // Get existing review
      const existingReviewResult = await this.getBookReview(userId, bookId);
      if (!existingReviewResult.success || !existingReviewResult.data) {
        return {
          success: false,
          error: createValidationError("No existing review found to update"),
        };
      }

      const existingReview = existingReviewResult.data;

      // Create updated review event (we can't update events in place, so we create a new one)
      const currentTime = Timestamp.now();
      const updatedEvent: Omit<BookEvent, "id" | "userId" | "timestamp"> = {
        bookId,
        type: "review",
        data: {
          review: reviewText.trim(),
          reviewCreatedAt: existingReview.createdAt,
          reviewUpdatedAt: currentTime,
        },
      };

      const result = await this.logEvent(userId, updatedEvent);

      if (!result.success) {
        return {
          success: false,
          error: createSystemError(
            typeof result.error === 'string' ? result.error : "Failed to update review"
          ),
        };
      }

      return {
        success: true,
      };
    } catch (error) {
      return {
        success: false,
        error: createSystemError("Failed to update review", error as Error),
      };
    }
  }

  /**
   * Get review for a specific book
   */
  async getBookReview(
    userId: string,
    bookId: string
  ): Promise<ServiceResult<BookReview | null>> {
    try {
      if (!userId) {
        return {
          success: false,
          error: createValidationError("User ID is required"),
        };
      }

      if (!bookId) {
        return {
          success: false,
          error: createValidationError("Book ID is required"),
        };
      }

      // Get all events for the book
      const eventsResult = await this.getBookEvents(userId, bookId);
      if (!eventsResult.success || !eventsResult.data) {
        return {
          success: false,
          error: eventsResult.error || createSystemError("Failed to fetch book events"),
        };
      }

      // Find most recent review event (in case there are multiple from updates)
      const reviewEvents = eventsResult.data.filter(event => event.type === "review");
      if (reviewEvents.length === 0) {
        return {
          success: true,
          data: null,
        };
      }

      // Get the most recent review event
      const reviewEvent = reviewEvents.sort((a, b) => b.timestamp.toMillis() - a.timestamp.toMillis())[0];

      // Transform to BookReview
      const review = this.transformEventToReview(reviewEvent);
      if (!review) {
        return {
          success: true,
          data: null,
        };
      }

      return {
        success: true,
        data: review,
      };
    } catch (error) {
      return {
        success: false,
        error: createSystemError("Failed to get book review", error as Error),
      };
    }
  }

  /**
   * Transform event to review
   */
  private transformEventToReview(event: BookEvent): BookReview | null {
    if (event.type !== "review" || !event.data.review) {
      return null;
    }

    return {
      id: event.id,
      bookId: event.bookId,
      userId: event.userId,
      text: event.data.review,
      createdAt: event.data.reviewCreatedAt || event.timestamp,
      updatedAt: event.data.reviewUpdatedAt || event.timestamp,
    };
  }

  /**
   * Transform event to comment
   */
  private transformEventToComment(event: BookEvent): BookComment | null {
    if (event.type !== "comment" || !event.data.comment) {
      return null;
    }

    return {
      id: event.id,
      bookId: event.bookId,
      userId: event.userId,
      text: event.data.comment,
      readingState: event.data.commentState || "not_started",
      currentPage: event.data.commentPage || 0,
      timestamp: event.timestamp,
    };
  }

  /**
   * Transform event to activity item
   */
  private transformEventToActivityItem(
    event: BookEvent,
    book?: Book
  ): ActivityItem | null {
    if (!book) {
      return null;
    }

    const baseItem = {
      id: event.id,
      bookTitle: book.title,
      bookId: event.bookId,
      timestamp: event.timestamp.toDate(),
    };

    switch (event.type) {
      case "state_change":
        return this.transformStateChangeEvent(event, baseItem);
      case "progress_update":
        return this.transformProgressUpdateEvent(event, baseItem);
      case "rating_added":
        return this.transformRatingAddedEvent(event, baseItem);
      case "comment":
        return this.transformCommentEvent(event, baseItem);
      default:
        return null;
    }
  }

  /**
   * Transform state change event
   */
  private transformStateChangeEvent(
    event: BookEvent,
    baseItem: Omit<ActivityItem, "type" | "colorClass" | "details">
  ): ActivityItem {
    const { newState, previousState } = event.data;

    if (newState === "finished") {
      return {
        ...baseItem,
        type: "finished",
        colorClass: STATUS_COLORS.success.bg,
        details: undefined,
      };
    } else if (newState === "in_progress" && previousState === "not_started") {
      return {
        ...baseItem,
        type: "started",
        colorClass: BRAND_COLORS.primary.bg,
        details: undefined,
      };
    } else if (newState === "not_started" && !previousState) {
      return {
        ...baseItem,
        type: "added",
        colorClass: BRAND_COLORS.accent.bg,
        details: undefined,
      };
    } else {
      return {
        ...baseItem,
        type: "started",
        colorClass: BRAND_COLORS.primary.bg,
        details: undefined,
      };
    }
  }

  /**
   * Transform progress update event
   */
  private transformProgressUpdateEvent(
    event: BookEvent,
    baseItem: Omit<ActivityItem, "type" | "colorClass" | "details">
  ): ActivityItem {
    const { newPage } = event.data;
    const pagesRead = newPage ? newPage - (event.data.previousPage || 0) : 0;

    return {
      ...baseItem,
      type: "progress",
      colorClass: STATUS_COLORS.info.bg,
      details: pagesRead ? `${pagesRead} pages` : undefined,
    };
  }

  /**
   * Transform rating added event
   */
  private transformRatingAddedEvent(
    event: BookEvent,
    baseItem: Omit<ActivityItem, "type" | "colorClass" | "details">
  ): ActivityItem {
    const { rating } = event.data;

    return {
      ...baseItem,
      type: "rated",
      colorClass: STATUS_COLORS.warning.bg,
      details: rating ? `${rating} stars` : undefined,
    };
  }

  /**
   * Transform comment event
   */
  private transformCommentEvent(
    event: BookEvent,
    baseItem: Omit<ActivityItem, "type" | "colorClass" | "details">
  ): ActivityItem {
    const { comment } = event.data;
    const truncateText = (text: string, maxLength: number): string => {
      if (text.length <= maxLength) return text;
      return text.substring(0, maxLength).trim() + "...";
    };

    return {
      ...baseItem,
      type: "commented",
      colorClass: BRAND_COLORS.secondary.bg,
      details: comment ? truncateText(comment, 50) : undefined,
    };
  }
}

// Export singleton instance
export const eventService = new EventService();<|MERGE_RESOLUTION|>--- conflicted
+++ resolved
@@ -12,27 +12,16 @@
   createSystemError,
   createValidationError,
 } from "../errors/error-handling";
-<<<<<<< HEAD
 import {
   ActivityItem,
   Book,
   BookComment,
   BookEvent,
-  ReadingState,
-  validateComment,
-  validateCommentPage,
-=======
-import { 
-  Book, 
-  BookEvent, 
-  ActivityItem, 
-  BookComment, 
   BookReview,
   ReadingState,
   validateComment,
   validateCommentPage,
-  validateReview
->>>>>>> 715cdd48
+  validateReview,
 } from "../models/models";
 import { firebaseBookRepository } from "../repositories/FirebaseBookRepository";
 import { firebaseEventRepository } from "../repositories/FirebaseEventRepository";
@@ -484,7 +473,9 @@
       if (!validateReview(reviewText)) {
         return {
           success: false,
-          error: createValidationError("Review must be between 10 and 5000 characters"),
+          error: createValidationError(
+            "Review must be between 10 and 5000 characters"
+          ),
         };
       }
 
@@ -532,7 +523,9 @@
         return {
           success: false,
           error: createSystemError(
-            typeof result.error === 'string' ? result.error : "Failed to add review"
+            typeof result.error === "string"
+              ? result.error
+              : "Failed to add review"
           ),
         };
       }
@@ -576,7 +569,9 @@
       if (!validateReview(reviewText)) {
         return {
           success: false,
-          error: createValidationError("Review must be between 10 and 5000 characters"),
+          error: createValidationError(
+            "Review must be between 10 and 5000 characters"
+          ),
         };
       }
 
@@ -609,7 +604,9 @@
         return {
           success: false,
           error: createSystemError(
-            typeof result.error === 'string' ? result.error : "Failed to update review"
+            typeof result.error === "string"
+              ? result.error
+              : "Failed to update review"
           ),
         };
       }
@@ -652,12 +649,17 @@
       if (!eventsResult.success || !eventsResult.data) {
         return {
           success: false,
-          error: eventsResult.error || createSystemError("Failed to fetch book events"),
-        };
-      }
-
-      // Find most recent review event (in case there are multiple from updates)
-      const reviewEvents = eventsResult.data.filter(event => event.type === "review");
+          error:
+            eventsResult.error ||
+            createSystemError("Failed to fetch book events"),
+        };
+      }
+
+      // Filter review events and get the most recent one
+      const reviewEvents = eventsResult.data.filter(
+        (event) => event.type === "review"
+      );
+
       if (reviewEvents.length === 0) {
         return {
           success: true,
@@ -666,16 +668,11 @@
       }
 
       // Get the most recent review event
-      const reviewEvent = reviewEvents.sort((a, b) => b.timestamp.toMillis() - a.timestamp.toMillis())[0];
-
-      // Transform to BookReview
-      const review = this.transformEventToReview(reviewEvent);
-      if (!review) {
-        return {
-          success: true,
-          data: null,
-        };
-      }
+      const latestReviewEvent = reviewEvents.sort(
+        (a, b) => b.timestamp.toMillis() - a.timestamp.toMillis()
+      )[0];
+
+      const review = this.transformEventToReview(latestReviewEvent);
 
       return {
         success: true,
